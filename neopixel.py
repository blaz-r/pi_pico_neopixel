import array, time, struct
from machine import Pin
import rp2


# based on https://learn.adafruit.com/intro-to-rp2040-pio-with-circuitpython/advanced-using-pio-to-drive-neopixels-in-the-background by https://learn.adafruit.com/u/jepler
@rp2.asm_pio(sideset_init=rp2.PIO.OUT_LOW, out_init=rp2.PIO.OUT_LOW, out_shiftdir=rp2.PIO.SHIFT_LEFT, autopull=False, pull_thresh=32)
def sk6812():
    wrap_target()
    pull(block)               .side(0)        # get fresh NeoPixel bit count value
    out(y, 32)                .side(0)        # get count of NeoPixel bits

    label("bitloop")
    pull(ifempty)             .side(0)        # drive low
    out(x, 1)                 .side(0)    [5]
    jmp(not_x, "do_zero")     .side(1)    [3] # drive high and branch depending on bit val
    jmp(y_dec, "bitloop")     .side(1)    [4] # drive high for a one (long pulse)
    jmp("end_sequence")       .side(0)        # sequence is over

    label("do_zero")
    jmp(y_dec, "bitloop")     .side(0)    [4] # drive low for a zero (short pulse)

    label("end_sequence")
    pull(block)               .side(0)        # get fresh delay value
    out(y, 32)                .side(0)        # get delay count

    label("wait_reset")
    jmp(y_dec, "wait_reset")  .side(0)        # wait until delay elapses
    wrap()


# we need this because Micropython can't construct slice objects directly, only by
# way of supporting slice notation.
# So, e.g. slice_maker[1::4] gives a slice(1,None,4) object.
class slice_maker_class:
    def __getitem__(self, slc):
        return slc


slice_maker = slice_maker_class()


# Class supports different order of individual colors (GRB, RGB, WRGB, GWRB ...). In order to achieve
# this, we need to flip the indexes: in 'RGBW', 'R' is on index 0, but we need to shift it left by 3 * 8bits,
# so in it's inverse, 'WBGR', it has exactly right index. Since micropython doesn't have [::-1] and recursive rev()
# isn't too efficient we simply do that by XORing (operator ^) each index with 3 (0b11) to make this flip.
# When dealing with just 'RGB' (3 letter string), this means same but reduced by 1 after XOR!.
# Example: in 'GRBW' we want final form of 0bGGRRBBWW, meaning G with index 0 needs to be shifted 3 * 8bit ->
# 'G' on index 0: 0b00 ^ 0b11 -> 0b11 (3), just as we wanted.
# Same hold for every other index (and - 1 at the end for 3 letter strings).

class Neopixel:
    # Micropython doesn't implement __slots__, but it's good to have a place
    # to describe the data members...
    # __slots__ = [
    #    'num_leds',   # number of LEDs
    #    'pixels',     # array.array('I') of raw data for LEDs
    #    'mode',       # mode 'RGB' etc
    #    'W_in_mode',  # bool: is 'W' in mode
    #    'sm',         # state machine
    #    'shift',      # shift amount for each component, in a tuple for (R,B,G,W)
    #    'brightnessvalue', # brightness scale factor 1..255
    # ]

    def __init__(self, num_leds, state_machine, pin, mode="RGB"):
        """
        Constructor for library class

        :param num_leds:  number of leds on your led-strip
        :param state_machine: id of PIO state machine used
        :param pin: pin on which data line to led-strip is connected
        :param mode: [default: "RGB"] mode and order of bits representing the color value.
        This can be any order of RGB or RGBW (neopixels are usually GRB)
        """
        # self.pixels_out = array.array("I", [0] * num_leds)
        self.mode = mode
        self.W_in_mode = 'W' in mode
        bpp = 3
        if self.W_in_mode:
            # RGBW uses different PIO state machine configuration
            self.sm = rp2.StateMachine(state_machine, sk6812, freq=12_800_000, sideset_base=Pin(pin))
            # tuple of values required to shift bit into position (check class desc.)
            self.shift = ((mode.index('R') ^ 3) * 8, (mode.index('G') ^ 3) * 8,
                          (mode.index('B') ^ 3) * 8, (mode.index('W') ^ 3) * 8)
            bpp = 4
        else:
            self.sm = rp2.StateMachine(state_machine, sk6812, freq=12_800_000, sideset_base=Pin(pin))
            self.shift = (((mode.index('R') ^ 3) - 1) * 8, ((mode.index('G') ^ 3) - 1) * 8,
                          ((mode.index('B') ^ 3) - 1) * 8, 0)
        self.sm.active(1)
        self.num_leds = num_leds
        self.brightnessvalue = 255

        # from https://learn.adafruit.com/intro-to-rp2040-pio-with-circuitpython/advanced-using-pio-to-drive-neopixels-in-the-background
        byte_count = bpp * num_leds
        bit_count = byte_count * 8
        padding_count = -byte_count % 4

        # use a single array
        self.pixels = array.array("I")

        # send number of bits to read
        self.pixels.append(bit_count - 1)

        # store offset into pixels array for get/set later
        self.offset = len(self.pixels)

        # add starting values for each pixel
        pix = array.array("I", [0] * num_leds)
        self.pixels.extend(pix)

        # send number of cycles to delay
        self.pixels.append(3840)

        # use a memoryview to
        self.mv = memoryview(self.pixels)

    def brightness(self, brightness=None):
        """
        Set the overall value to adjust brightness when updating leds
        or return class brightnessvalue if brightness is None

        :param brightness: [default: None] Value of brightness on interval 1..255
        :return: class brightnessvalue member or None
        """
        if brightness is None:
            return self.brightnessvalue
        else:
            if brightness < 1:
                brightness = 1
        if brightness > 255:
            brightness = 255
        self.brightnessvalue = brightness

    def set_pixel_line_gradient(self, pixel1, pixel2, left_rgb_w, right_rgb_w, how_bright=None):
        """
        Create a gradient with two RGB colors between "pixel1" and "pixel2" (inclusive)

        :param pixel1: Index of starting pixel (inclusive)
        :param pixel2: Index of ending pixel (inclusive)
        :param left_rgb_w: Tuple of form (r, g, b) or (r, g, b, w) representing starting color
        :param right_rgb_w: Tuple of form (r, g, b) or (r, g, b, w) representing ending color
        :param how_bright: [default: None] Brightness of current interval. If None, use global brightness value
        :return: None
        """
        if pixel2 - pixel1 == 0:
            return
        right_pixel = max(pixel1, pixel2)
        left_pixel = min(pixel1, pixel2)

        with_W = len(left_rgb_w) == 4 and self.W_in_mode
        r_diff = right_rgb_w[0] - left_rgb_w[0]
        g_diff = right_rgb_w[1] - left_rgb_w[1]
        b_diff = right_rgb_w[2] - left_rgb_w[2]
        if with_W:
            w_diff = (right_rgb_w[3] - left_rgb_w[3])

        for i in range(right_pixel - left_pixel + 1):
            fraction = i / (right_pixel - left_pixel)
            red = round(r_diff * fraction + left_rgb_w[0])
            green = round(g_diff * fraction + left_rgb_w[1])
            blue = round(b_diff * fraction + left_rgb_w[2])
            # if it's (r, g, b, w)
            if with_W:
                white = round(w_diff * fraction + left_rgb_w[3])
                self.set_pixel(left_pixel + i, (red, green, blue, white), how_bright)
            else:
                self.set_pixel(left_pixel + i, (red, green, blue), how_bright)

    def set_pixel_line(self, pixel1, pixel2, rgb_w, how_bright=None):
        """
        Set an array of pixels starting from "pixel1" to "pixel2" (inclusive) to the desired color.

        :param pixel1: Index of starting pixel (inclusive)
        :param pixel2: Index of ending pixel (inclusive)
        :param rgb_w: Tuple of form (r, g, b) or (r, g, b, w) representing color to be used
        :param how_bright: [default: None] Brightness of current interval. If None, use global brightness value
        :return: None
        """
        if pixel2 >= pixel1:
            self.set_pixel(slice_maker[pixel1:pixel2 + 1], rgb_w, how_bright)

    def set_pixel(self, pixel_num, rgb_w, how_bright=None):
        """
        Set red, green and blue (+ white) value of pixel on position <pixel_num>
        pixel_num may be a 'slice' object, and then the operation is applied
        to all pixels implied by the slice (most useful when called via __setitem__)

        :param pixel_num: Index of pixel to be set or slice object representing multiple leds
        :param rgb_w: Tuple of form (r, g, b) or (r, g, b, w) representing color to be used
        :param how_bright: [default: None] Brightness of current interval. If None, use global brightness value
        :return: None
        """
        if how_bright is None:
            how_bright = self.brightness()
        sh_R, sh_G, sh_B, sh_W = self.shift
        bratio = how_bright / 255.0

        red = round(rgb_w[0] * bratio)
        green = round(rgb_w[1] * bratio)
        blue = round(rgb_w[2] * bratio)
        white = 0
        # if it's (r, g, b, w)
        if len(rgb_w) == 4 and self.W_in_mode:
            white = round(rgb_w[3] * bratio)

        pix_value = white << sh_W | blue << sh_B | red << sh_R | green << sh_G
        offset = self.offset
        # set some subset, if pixel_num is a slice:
        if type(pixel_num) is slice:
            for i in range(*pixel_num.indices(self.num_leds)):
                self.pixels[i + offset] = pix_value
        else:
            self.pixels[pixel_num + offset] = pix_value

    def get_pixel(self, pixel_num):
        """
        Get red, green, blue and white (if applicable) values of pixel on position <pixel_num>

        :param pixel_num: Index of pixel to be set
        :return rgb_w: Tuple of form (r, g, b) or (r, g, b, w) representing color to be used
        """
        balance = self.pixels[pixel_num + self.offset]
        sh_R, sh_G, sh_B, sh_W = self.shift
        if self.W_in_mode:
            w = (balance >> sh_W) & 255
        b = (balance >> sh_B) & 255
        r = (balance >> sh_R) & 255
        g = (balance >> sh_G) & 255
        red = int(r * 255 / self.brightness() )
        green = int(g * 255 / self.brightness() )
        blue = int(b * 255 / self.brightness() )
        if self.W_in_mode:
            white = int(w * 255 / self.brightness() )
            return (red,green,blue,white)
        else:
            return (red,green,blue)

    def __setitem__(self, idx, rgb_w):
        """
        if npix is a Neopixel object,
        npix[10] = (0,255,0)        # <- sets #10 to green
        npix[15:21] = (255,0,0)     # <- sets 16,17 .. 20 to red
        npix[21:29:2] = (0,0,255)   # <- sets 21,23,25,27 to blue
        npix[1::2] = (0,0,0)        # <- sets all odd pixels to 'off'
        npix[:] = [(0,5,0),(0,5,0)] # <- replaces all pixels with those from the array
        (the 'slice' cases pass idx as a 'slice' object, and
        set_pixel processes the slice)

        :param idx: Index can either be indexing number or slice
        :param rgb_w: Tuple (or list of tuples) of form (r, g, b) or (r, g, b, w) representing color to be used
        :return: None
        """
        if type(rgb_w) is list:
            # set some subset, if idx is a slice:
            if type(idx) is slice:
                for rgb_i, pixel_i in enumerate(range(*idx.indices(self.num_leds))):
                    self.set_pixel(pixel_i, rgb_w[rgb_i])
            else:
                raise ValueError("Index must be a slice when setting multiple pixels as list")
        else:
            self.set_pixel(idx, rgb_w)

    def __len__(self):
        return self.num_leds

    def __getitem__(self, idx):
        return self.get_pixel(idx)

    def colorHSV(self, hue, sat, val):
        """
        Converts HSV color to rgb tuple and returns it.
        The logic is almost the same as in Adafruit NeoPixel library:
        https://github.com/adafruit/Adafruit_NeoPixel so all the credits for that
        go directly to them (license: https://github.com/adafruit/Adafruit_NeoPixel/blob/master/COPYING)

        :param hue: Hue component. Should be on interval 0..65535
        :param sat: Saturation component. Should be on interval 0..255
        :param val: Value component. Should be on interval 0..255
        :return: (r, g, b) tuple
        """
        if hue >= 65536:
            hue %= 65536

        hue = (hue * 1530 + 32768) // 65536
        if hue < 510:
            b = 0
            if hue < 255:
                r = 255
                g = hue
            else:
                r = 510 - hue
                g = 255
        elif hue < 1020:
            r = 0
            if hue < 765:
                g = 255
                b = hue - 510
            else:
                g = 1020 - hue
                b = 255
        elif hue < 1530:
            g = 0
            if hue < 1275:
                r = hue - 1020
                b = 255
            else:
                r = 255
                b = 1530 - hue
        else:
            r = 255
            g = 0
            b = 0

        v1 = 1 + val
        s1 = 1 + sat
        s2 = 255 - sat

        r = ((((r * s1) >> 8) + s2) * v1) >> 8
        g = ((((g * s1) >> 8) + s2) * v1) >> 8
        b = ((((b * s1) >> 8) + s2) * v1) >> 8

        return r, g, b

    def rotate_left(self, num_of_pixels=None):
        """
        Rotate <num_of_pixels> pixels to the left

        :param num_of_pixels: Number of pixels to be shifted to the left. If None, it shifts for 1.
        :return: None
        """
        if num_of_pixels is None:
            num_of_pixels = 1
        self.pixels = self.pixels[num_of_pixels:] + self.pixels[:num_of_pixels]

    def rotate_right(self, num_of_pixels=None):
        """
        Rotate <num_of_pixels> pixels to the right

        :param num_of_pixels: Number of pixels to be shifted to the right. If  None, it shifts for 1.
        :return: None
        """
        if num_of_pixels is None:
            num_of_pixels = 1
        num_of_pixels = -1 * num_of_pixels
        self.pixels = self.pixels[num_of_pixels:] + self.pixels[:num_of_pixels]

    def show(self):
        """
        Send data to led-strip, making all changes on leds have an effect.
        This method should be used after every method that changes the state of leds or after a chain of changes.
        :return: None
        """
<<<<<<< HEAD
        self.sm.put(self.mv)
=======
        # If mode is RGB, we cut 8 bits of, otherwise we keep all 32
        cut = 8
        if self.W_in_mode:
            cut = 0
        
        self.sm.put(self.pixels, cut)

        time.sleep(self.delay)
>>>>>>> 7c97c8b1

    def fill(self, rgb_w, how_bright=None):
        """
        Fill the entire strip with color rgb_w

        :param rgb_w: Tuple of form (r, g, b) or (r, g, b, w) representing color to be used
        :param how_bright: [default: None] Brightness of current interval. If None, use global brightness value
        :return: None
        """
        # set_pixel over all leds.
        self.set_pixel(slice_maker[:], rgb_w, how_bright)

    def clear(self):
        """
        Clear the entire strip, i.e. set every led color to 0.

        :return: None
        """
        self.pixels = array.array("I", [0] * self.num_leds)<|MERGE_RESOLUTION|>--- conflicted
+++ resolved
@@ -351,18 +351,8 @@
         This method should be used after every method that changes the state of leds or after a chain of changes.
         :return: None
         """
-<<<<<<< HEAD
         self.sm.put(self.mv)
-=======
-        # If mode is RGB, we cut 8 bits of, otherwise we keep all 32
-        cut = 8
-        if self.W_in_mode:
-            cut = 0
-        
-        self.sm.put(self.pixels, cut)
-
-        time.sleep(self.delay)
->>>>>>> 7c97c8b1
+
 
     def fill(self, rgb_w, how_bright=None):
         """
